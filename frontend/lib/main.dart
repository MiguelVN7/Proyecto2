--- conflicted
+++ resolved
@@ -8,13 +8,8 @@
 import 'camera_screen.dart';
 import 'colors.dart';
 import 'models/reporte.dart';
-<<<<<<< HEAD
-import 'screens/mapa_reportes_screen.dart';
-import 'screens/lista_reportes_screen.dart';
-=======
 import 'screens/lista_reportes_screen.dart';
 import 'screens/mapa_reportes_screen.dart';
->>>>>>> 780a63b7
 
 /// Entry point of the EcoTrack application.
 ///
@@ -48,13 +43,6 @@
   }
 }
 
-<<<<<<< HEAD
-// Datos de ejemplo para los reportes
-final List<Reporte> reportesEjemplo = [
-  Reporte(
-    id: '1',
-    fotoUrl: 'https://images.unsplash.com/photo-1464983953574-0892a716854b?auto=format&fit=crop&w=100&q=80',
-=======
 /// Sample data for testing the reports functionality.
 ///
 /// This list contains example reports with different types of waste,
@@ -62,9 +50,7 @@
 final List<Reporte> reportesEjemplo = [
   Reporte(
     id: '1',
-    fotoUrl:
-        'https://images.unsplash.com/photo-1464983953574-0892a716854b?auto=format&fit=crop&w=100&q=80',
->>>>>>> 780a63b7
+    fotoUrl: 'https://images.unsplash.com/photo-1464983953574-0892a716854b?auto=format&fit=crop&w=100&q=80',
     ubicacion: 'Calle 1 #2-3',
     clasificacion: 'Plástico',
     estado: 'Pendiente',
@@ -75,12 +61,7 @@
   ),
   Reporte(
     id: '2',
-<<<<<<< HEAD
     fotoUrl: 'https://images.unsplash.com/photo-1519125323398-675f0ddb6308?auto=format&fit=crop&w=100&q=80',
-=======
-    fotoUrl:
-        'https://images.unsplash.com/photo-1519125323398-675f0ddb6308?auto=format&fit=crop&w=100&q=80',
->>>>>>> 780a63b7
     ubicacion: 'Carrera 45 #10-20',
     clasificacion: 'Vidrio',
     estado: 'Completado',
@@ -89,24 +70,8 @@
     lat: 6.250000,
     lng: -75.570000,
   ),
-<<<<<<< HEAD
-  // Se pueden añadir más reportes de ejemplo aquí
-];
-
-=======
   // More example reports can be added here
 ];
-
-/// Main screen widget with bottom navigation.
-///
-/// This widget provides the primary navigation structure for the app,
-/// featuring a bottom navigation bar with tabs for different sections:
-/// - Home: Dashboard and progress tracking
-/// - Statistics: Usage analytics and reports
-/// - Camera: Quick access to camera functionality
-/// - Map: Location-based features
-/// - Profile: User settings and information
->>>>>>> 780a63b7
 class MainScreen extends StatefulWidget {
   /// Creates the main screen with navigation.
   const MainScreen({super.key});
@@ -126,17 +91,10 @@
   /// to a separate screen rather than switching content.
   final List<Widget> _screens = [
     const HomeScreen(),
-<<<<<<< HEAD
-    ListaReportesScreen(reportes: reportesEjemplo), // Lista de reportes (ítem del rayo)
-    const HomeScreen(), // Placeholder para cámara (se navega aparte)
-    MapaReportesScreen(reportes: reportesEjemplo), // Mapa de reportes
-    const Center(child: Text('Perfil')), // Placeholder
-=======
     ListaReportesScreen(reportes: reportesEjemplo), // Reports list screen
     const HomeScreen(), // Placeholder for camera (will navigate to separate screen)
     MapaReportesScreen(reportes: reportesEjemplo), // Map screen with reports
     const Center(child: Text('Profile')), // Placeholder
->>>>>>> 780a63b7
   ];
 
   @override
